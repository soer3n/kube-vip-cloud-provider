--- conflicted
+++ resolved
@@ -20,11 +20,7 @@
       - uses: actions/checkout@v2
       - uses: actions/setup-go@v2
         with:
-<<<<<<< HEAD
-          go-version: '1.18.6'
-=======
           go-version: '1.19.3'
->>>>>>> 369b113c
       - name: test
         run: |
           make test
@@ -34,11 +30,7 @@
       - uses: actions/checkout@v2
       - uses: actions/setup-go@v2
         with:
-<<<<<<< HEAD
-          go-version: '1.18.6'
-=======
           go-version: '1.19.3'
->>>>>>> 369b113c
       - name: build
         run: |
           make build
@@ -48,11 +40,7 @@
       - uses: actions/checkout@v2
       - uses: actions/setup-go@v2
         with:
-<<<<<<< HEAD
-          go-version: '1.18.6'
-=======
           go-version: '1.19.3'
->>>>>>> 369b113c
       - name: image-amd64-build-only
         run: |
           make image-amd64-build-only